--- conflicted
+++ resolved
@@ -73,11 +73,7 @@
           r.json().model.configuration === null,
         [`GET /v1alpha/models/${model_id} task cls response model.visibility`]: (r) =>
           r.json().model.visibility === "VISIBILITY_PRIVATE",
-<<<<<<< HEAD
-        [`GET /v1alpha/models/${model_id} task cls response model.owner`]: (r) =>
-=======
         [`GET /v1alpha/models/${model_id} task cls response model.owner_name`]: (r) =>
->>>>>>> 78b1aa38
           isValidOwner(r.json().model.owner_name),
         [`GET /v1alpha/models/${model_id} task cls response model.create_time`]: (r) =>
           r.json().model.create_time !== undefined,
@@ -106,11 +102,7 @@
           r.json().model.configuration.content === "dummy-cls-model.zip",
         [`GET /v1alpha/models/${model_id} task cls response model.visibility`]: (r) =>
           r.json().model.visibility === "VISIBILITY_PRIVATE",
-<<<<<<< HEAD
-        [`GET /v1alpha/models/${model_id} task cls response model.owner`]: (r) =>
-=======
         [`GET /v1alpha/models/${model_id} task cls response model.owner_name`]: (r) =>
->>>>>>> 78b1aa38
           isValidOwner(r.json().model.owner_name),
         [`GET /v1alpha/models/${model_id} task cls response model.create_time`]: (r) =>
           r.json().model.create_time !== undefined,
@@ -226,11 +218,7 @@
           r.json().models[0].configuration === null,
         [`GET /v1alpha/models task cls response models[0].visibility`]: (r) =>
           r.json().models[0].visibility === "VISIBILITY_PUBLIC",
-<<<<<<< HEAD
-        [`GET /v1alpha/models task cls response models[0].owner`]: (r) =>
-=======
         [`GET /v1alpha/models task cls response models[0].owner_name`]: (r) =>
->>>>>>> 78b1aa38
           isValidOwner(r.json().models[0].owner_name),
         [`GET /v1alpha/models task cls response models[0].create_time`]: (r) =>
           r.json().models[0].create_time !== undefined,
@@ -265,11 +253,7 @@
           r.json().models[0].configuration === null,
         [`GET /v1alpha/models task cls response models[0].visibility`]: (r) =>
           r.json().models[0].visibility === "VISIBILITY_PUBLIC",
-<<<<<<< HEAD
-        [`GET /v1alpha/models task cls response models[0].owner`]: (r) =>
-=======
         [`GET /v1alpha/models task cls response models[0].owner_name`]: (r) =>
->>>>>>> 78b1aa38
           isValidOwner(r.json().models[0].owner_name),
         [`GET /v1alpha/models task cls response models[0].create_time`]: (r) =>
           r.json().models[0].create_time !== undefined,
@@ -308,11 +292,7 @@
           r.json().models[0].configuration.html_url === "https://github.com/admin/model-dummy-cls",
         [`GET /v1alpha/models?view=VIEW_FULL task cls response models[0].visibility`]: (r) =>
           r.json().models[0].visibility === "VISIBILITY_PUBLIC",
-<<<<<<< HEAD
-        [`GET /v1alpha/models?view=VIEW_FULL task cls response models[0].owner`]: (r) =>
-=======
         [`GET /v1alpha/models?view=VIEW_FULL task cls response models[0].owner_name`]: (r) =>
->>>>>>> 78b1aa38
           isValidOwner(r.json().models[0].owner_name),
         [`GET /v1alpha/models?view=VIEW_FULL task cls response models[0].create_time`]: (r) =>
           r.json().models[0].create_time !== undefined,
@@ -340,11 +320,7 @@
           r.json().models[1].configuration.html_url === "https://github.com/admin/model-dummy-cls",
         [`GET /v1alpha/models?view=VIEW_FULL task cls response models[1].visibility`]: (r) =>
           r.json().models[1].visibility === "VISIBILITY_PUBLIC",
-<<<<<<< HEAD
-        [`GET /v1alpha/models?view=VIEW_FULL task cls response models[1].owner`]: (r) =>
-=======
         [`GET /v1alpha/models?view=VIEW_FULL task cls response models[1].owner_name`]: (r) =>
->>>>>>> 78b1aa38
           isValidOwner(r.json().models[1].owner_name),
         [`GET /v1alpha/models?view=VIEW_FULL task cls response models[1].create_time`]: (r) =>
           r.json().models[1].create_time !== undefined,
@@ -431,11 +407,7 @@
           r.json().model.configuration === null,
         [`GET /v1alpha/models/${modelRes.json().model.uid}/lookUp task cls response model.visibility`]: (r) =>
           r.json().model.visibility === "VISIBILITY_PRIVATE",
-<<<<<<< HEAD
-        [`GET /v1alpha/models/${modelRes.json().model.uid}/lookUp task cls response model.owner`]: (r) =>
-=======
         [`GET /v1alpha/models/${modelRes.json().model.uid}/lookUp task cls response model.owner_name`]: (r) =>
->>>>>>> 78b1aa38
           isValidOwner(r.json().model.owner_name),
         [`GET /v1alpha/models/${modelRes.json().model.uid}/lookUp task cls response model.create_time`]: (r) =>
           r.json().model.create_time !== undefined,
@@ -464,11 +436,7 @@
           r.json().model.configuration.content === "dummy-cls-model.zip",
         [`GET /v1alpha/models/${modelRes.json().model.uid}/lookUp task cls response model.visibility`]: (r) =>
           r.json().model.visibility === "VISIBILITY_PRIVATE",
-<<<<<<< HEAD
-        [`GET /v1alpha/models/${modelRes.json().model.uid}/lookUp task cls response model.owner`]: (r) =>
-=======
         [`GET /v1alpha/models/${modelRes.json().model.uid}/lookUp task cls response model.owner_name`]: (r) =>
->>>>>>> 78b1aa38
           isValidOwner(r.json().model.owner_name),
         [`GET /v1alpha/models/${modelRes.json().model.uid}/lookUp task cls response model.create_time`]: (r) =>
           r.json().model.create_time !== undefined,
