import grpc from 'k6/net/grpc';
import {
  check,
  group,
  sleep
} from 'k6';
import http from "k6/http";
import {
  FormData
} from "https://jslib.k6.io/formdata/0.0.2/index.js";
import {
  randomString
} from "https://jslib.k6.io/k6-utils/1.1.0/index.js";

import {
  genHeader,
  isValidOwner,
} from "./helpers.js";

import * as constant from "./const.js"

const privateClient = new grpc.Client();
privateClient.load(['proto/model/model/v1alpha'], 'model_definition.proto');
privateClient.load(['proto/model/model/v1alpha'], 'model.proto');
privateClient.load(['proto/model/model/v1alpha'], 'model_private_service.proto');

const publicClient = new grpc.Client();
publicClient.load(['proto/model/model/v1alpha'], 'model_definition.proto');
publicClient.load(['proto/model/model/v1alpha'], 'model.proto');
publicClient.load(['proto/model/model/v1alpha'], 'model_public_service.proto');

const model_def_name = "model-definitions/local"


export function ListModels(header) {
  // ListModelsAdmin check
  group("Model API: ListModels by admin", () => {
    privateClient.connect(constant.gRPCPrivateHost, {
      plaintext: true
    });
    publicClient.connect(constant.gRPCPublicHost, {
      plaintext: true
    });

    let fd_cls = new FormData();
    let model_id = randomString(10)
    let model_description = randomString(20)
    fd_cls.append("id", model_id);
    fd_cls.append("description", model_description);
    fd_cls.append("model_definition", model_def_name);
    fd_cls.append("content", http.file(constant.cls_model, "dummy-cls-model.zip"));
    let createClsModelRes = http.request("POST", `${constant.apiPublicHost}/v1alpha/${constant.namespace}/models/multipart`, fd_cls.body(), {
      headers: genHeader(`multipart/form-data; boundary=${fd_cls.boundary}`, header.metadata.Authorization),
    })
    check(createClsModelRes, {
      "POST /v1alpha/users/admin/models/multipart task cls response status": (r) =>
        r.status === 201,
      "POST /v1alpha/users/admin/models/multipart task cls response operation.name": (r) =>
        r.json().operation.name !== undefined,
    });

    // Check model creation finished
    let currentTime = new Date().getTime();
    let timeoutTime = new Date().getTime() + 120000;
    while (timeoutTime > currentTime) {
      let res = publicClient.invoke('model.model.v1alpha.ModelPublicService/GetModelOperation', {
        name: createClsModelRes.json().operation.name
      }, header)
      if (res.message.operation.done === true) {
        break
      }
      sleep(1)
      currentTime = new Date().getTime();
    }
    check(privateClient.invoke('model.model.v1alpha.ModelPrivateService/ListModelsAdmin', {}, {}), {
      "ListModelsAdmin response status": (r) => r.status === grpc.StatusOK,
      "ListModelsAdmin response total_size": (r) => r.message.totalSize >= 1,
      "ListModelsAdmin response next_page_token": (r) => r.message.nextPageToken !== undefined,
      "ListModelsAdmin response models.length": (r) => r.message.models.length >= 1,
      "ListModelsAdmin response models[0].name": (r) => r.message.models[0].name === `${constant.namespace}/models/${model_id}`,
      "ListModelsAdmin response models[0].uid": (r) => r.message.models[0].uid !== undefined,
      "ListModelsAdmin response models[0].id": (r) => r.message.models[0].id === model_id,
      "ListModelsAdmin response models[0].description": (r) => r.message.models[0].description !== undefined,
      "ListModelsAdmin response models[0].model_definition": (r) => r.message.models[0].modelDefinition === model_def_name,
      "ListModelsAdmin response models[0].configuration": (r) => r.message.models[0].configuration !== undefined,
      "ListModelsAdmin response models[0].visibility": (r) => r.message.models[0].visibility === "VISIBILITY_PRIVATE",
      "ListModelsAdmin response models[0].owner": (r) => isValidOwner(r.message.models[0].ownerName),
      "ListModelsAdmin response models[0].create_time": (r) => r.message.models[0].createTime !== undefined,
      "ListModelsAdmin response models[0].update_time": (r) => r.message.models[0].updateTime !== undefined,
    });
    currentTime = new Date().getTime();
    timeoutTime = new Date().getTime() + 120000;
    while (timeoutTime > currentTime) {
      let res = publicClient.invoke('model.model.v1alpha.ModelPublicService/WatchUserModel', {
        name: `${constant.namespace}/models/${model_id}`
      }, header)
      if (res.message.state !== "STATE_UNSPECIFIED") {
        break
      }
      sleep(1)
      currentTime = new Date().getTime();
    }
    check(publicClient.invoke('model.model.v1alpha.ModelPublicService/DeleteUserModel', {
      name: `${constant.namespace}/models/${model_id}`
    }, header), {
      'Delete model status is OK': (r) => r && r.status === grpc.StatusOK,
    });

    privateClient.close();
    publicClient.close();
  });
};

export function LookUpModel(header) {
  // LookUpModelAdmin check
  group("Model API: LookUpModel by admin", () => {
    privateClient.connect(constant.gRPCPrivateHost, {
      plaintext: true
    });

    publicClient.connect(constant.gRPCPublicHost, {
      plaintext: true
    });

    let fd_cls = new FormData();
    let model_id = randomString(10)
    let model_description = randomString(20)
    fd_cls.append("id", model_id);
    fd_cls.append("description", model_description);
    fd_cls.append("model_definition", model_def_name);
    fd_cls.append("content", http.file(constant.cls_model, "dummy-cls-model.zip"));
    let createClsModelRes = http.request("POST", `${constant.apiPublicHost}/v1alpha/${constant.namespace}/models/multipart`, fd_cls.body(), {
      headers: genHeader(`multipart/form-data; boundary=${fd_cls.boundary}`, header.metadata.Authorization),
    })
    check(createClsModelRes, {
      "POST /v1alpha/users/admin/models/multipart task cls response status": (r) =>
        r.status === 201,
      "POST /v1alpha/users/admin/models/multipart task cls response operation.name": (r) =>
        r.json().operation.name !== undefined,
    });

    // Check model creation finished
    let currentTime = new Date().getTime();
    let timeoutTime = new Date().getTime() + 120000;
    while (timeoutTime > currentTime) {
      let res = publicClient.invoke('model.model.v1alpha.ModelPublicService/GetModelOperation', {
        name: createClsModelRes.json().operation.name
      }, header)
      if (res.message.operation.done === true) {
        break
      }
      sleep(1)
      currentTime = new Date().getTime();
    }

    let res = publicClient.invoke('model.model.v1alpha.ModelPublicService/GetUserModel', {
      name: `${constant.namespace}/models/${model_id}`
    }, header)

    check(privateClient.invoke('model.model.v1alpha.ModelPrivateService/LookUpModelAdmin', {
      permalink: "models/" + res.message.model.uid
    }, {}), {
      "LookUpModelAdmin response status": (r) => r.status === grpc.StatusOK,
      "LookUpModelAdmin response model.name": (r) => r.message.model.name === `${constant.namespace}/models/${model_id}`,
      "LookUpModelAdmin response model.uid": (r) => r.message.model.uid !== undefined,
      "LookUpModelAdmin response model.id": (r) => r.message.model.id === model_id,
      "LookUpModelAdmin response model.description": (r) => r.message.model.description === model_description,
      "LookUpModelAdmin response model.model_definition": (r) => r.message.model.modelDefinition === model_def_name,
      "LookUpModelAdmin response model.configuration": (r) => r.message.model.configuration !== undefined,
      "LookUpModelAdmin response model.visibility": (r) => r.message.model.visibility === "VISIBILITY_PRIVATE",
<<<<<<< HEAD
      "LookUpModelAdmin response model.owner": (r) => isValidOwner(r.message.model.ownerName),
=======
      "LookUpModelAdmin response model.ownerName": (r) => isValidOwner(r.message.model.ownerName),
>>>>>>> 78b1aa38
      "LookUpModelAdmin response model.create_time": (r) => r.message.model.createTime !== undefined,
      "LookUpModelAdmin response model.update_time": (r) => r.message.model.updateTime !== undefined,
    });

    check(privateClient.invoke('model.model.v1alpha.ModelPrivateService/LookUpModelAdmin', {
      permalink: "models/" + randomString(10)
    }, {}), {
      'LookUpModelAdmin non-existed model status not found': (r) => r && r.status === grpc.StatusNotFound,
    });
    currentTime = new Date().getTime();
    timeoutTime = new Date().getTime() + 120000;
    while (timeoutTime > currentTime) {
      let res = publicClient.invoke('model.model.v1alpha.ModelPublicService/WatchUserModel', {
        name: `${constant.namespace}/models/${model_id}`
      }, header)
      if (res.message.state !== "STATE_UNSPECIFIED") {
        break
      }
      sleep(1)
      currentTime = new Date().getTime();
    }
    check(publicClient.invoke('model.model.v1alpha.ModelPublicService/DeleteUserModel', {
      name: `${constant.namespace}/models/${model_id}`
    }, header), {
      'Delete model status is OK': (r) => r && r.status === grpc.StatusOK,
    });

    publicClient.close();
    privateClient.close();
  });
};<|MERGE_RESOLUTION|>--- conflicted
+++ resolved
@@ -84,7 +84,7 @@
       "ListModelsAdmin response models[0].model_definition": (r) => r.message.models[0].modelDefinition === model_def_name,
       "ListModelsAdmin response models[0].configuration": (r) => r.message.models[0].configuration !== undefined,
       "ListModelsAdmin response models[0].visibility": (r) => r.message.models[0].visibility === "VISIBILITY_PRIVATE",
-      "ListModelsAdmin response models[0].owner": (r) => isValidOwner(r.message.models[0].ownerName),
+      "ListModelsAdmin response models[0].ownerName": (r) => isValidOwner(r.message.models[0].ownerName),
       "ListModelsAdmin response models[0].create_time": (r) => r.message.models[0].createTime !== undefined,
       "ListModelsAdmin response models[0].update_time": (r) => r.message.models[0].updateTime !== undefined,
     });
@@ -168,11 +168,7 @@
       "LookUpModelAdmin response model.model_definition": (r) => r.message.model.modelDefinition === model_def_name,
       "LookUpModelAdmin response model.configuration": (r) => r.message.model.configuration !== undefined,
       "LookUpModelAdmin response model.visibility": (r) => r.message.model.visibility === "VISIBILITY_PRIVATE",
-<<<<<<< HEAD
-      "LookUpModelAdmin response model.owner": (r) => isValidOwner(r.message.model.ownerName),
-=======
       "LookUpModelAdmin response model.ownerName": (r) => isValidOwner(r.message.model.ownerName),
->>>>>>> 78b1aa38
       "LookUpModelAdmin response model.create_time": (r) => r.message.model.createTime !== undefined,
       "LookUpModelAdmin response model.update_time": (r) => r.message.model.updateTime !== undefined,
     });
