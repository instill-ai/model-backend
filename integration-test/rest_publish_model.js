import http from "k6/http";
import {
  check,
  group,
  sleep
} from "k6";
import {
  FormData
} from "https://jslib.k6.io/formdata/0.0.2/index.js";
import {
  randomString
} from "https://jslib.k6.io/k6-utils/1.1.0/index.js";

import {
  genHeader,
  isValidOwner,
} from "./helpers.js";

import * as constant from "./const.js"

const model_def_name = "model-definitions/local"

export function PublishUnpublishModel(header) {
  // Model Backend API: PublishModel
  {
    group("Model Backend API: PublishModel", function () {
      let fd_cls = new FormData();
      let model_id = randomString(10)
      let model_description = randomString(20)
      fd_cls.append("id", model_id);
      fd_cls.append("description", model_description);
      fd_cls.append("model_definition", model_def_name);
      fd_cls.append("content", http.file(constant.cls_model, "dummy-cls-model.zip"));
      let createClsModelRes = http.request("POST", `${constant.apiPublicHost}/v1alpha/${constant.namespace}/models/multipart`, fd_cls.body(), {
        headers: genHeader(`multipart/form-data; boundary=${fd_cls.boundary}`, header.headers.Authorization),
      })
      check(createClsModelRes, {
        "POST /v1alpha/models/multipart task cls response status": (r) =>
          r.status === 201,
        "POST /v1alpha/models/multipart task cls response operation.name": (r) =>
          r.json().operation.name !== undefined,
      });

      // Check model creation finished
      let currentTime = new Date().getTime();
      let timeoutTime = new Date().getTime() + 120000;
      while (timeoutTime > currentTime) {
        let res = http.get(`${constant.apiPublicHost}/v1alpha/${createClsModelRes.json().operation.name}`, header)
        if (res.json().operation.done === true) {
          break
        }
        sleep(1)
        currentTime = new Date().getTime();
      }

      check(http.post(`${constant.apiPublicHost}/v1alpha/${constant.namespace}/models/${model_id}/publish`, null, header), {
        [`POST /v1alpha/models/${model_id}/publish task cls response status`]: (r) =>
          r.status === 200,
        [`POST /v1alpha/models/${model_id}/publish task cls response model.name`]: (r) =>
          r.json().model.name === `${constant.namespace}/models/${model_id}`,
        [`POST /v1alpha/models/${model_id}/publish task cls response model.uid`]: (r) =>
          r.json().model.uid !== undefined,
        [`POST /v1alpha/models/${model_id}/publish task cls response model.id`]: (r) =>
          r.json().model.id === model_id,
        [`POST /v1alpha/models/${model_id}/publish task cls response model.description`]: (r) =>
          r.json().model.description === model_description,
        [`POST /v1alpha/models/${model_id}/publish task cls response model.model_definition`]: (r) =>
          r.json().model.model_definition === model_def_name,
        [`POST /v1alpha/models/${model_id}/publish task cls response model.configuration`]: (r) =>
          r.json().model.configuration !== undefined,
        [`POST /v1alpha/models/${model_id}/publish task cls response model.visibility`]: (r) =>
          r.json().model.visibility === "VISIBILITY_PUBLIC",
<<<<<<< HEAD
        [`POST /v1alpha/models/${model_id}/publish task cls response model.owner`]: (r) =>
=======
        [`POST /v1alpha/models/${model_id}/publish task cls response model.owner_name`]: (r) =>
>>>>>>> 78b1aa38
          isValidOwner(r.json().model.owner_name),
        [`POST /v1alpha/models/${model_id}/publish task cls response model.create_time`]: (r) =>
          r.json().model.create_time !== undefined,
        [`POST /v1alpha/models/${model_id}/publish task cls response model.update_time`]: (r) =>
          r.json().model.update_time !== undefined,
      });

      check(http.post(`${constant.apiPublicHost}/v1alpha/${constant.namespace}/models/${model_id}/unpublish`, null, header), {
        [`POST /v1alpha/models/${model_id}/unpublish task cls response status`]: (r) =>
          r.status === 200,
        [`POST /v1alpha/models/${model_id}/unpublish task cls response model.name`]: (r) =>
          r.json().model.name === `${constant.namespace}/models/${model_id}`,
        [`POST /v1alpha/models/${model_id}/unpublish task cls response model.uid`]: (r) =>
          r.json().model.uid !== undefined,
        [`POST /v1alpha/models/${model_id}/unpublish task cls response model.id`]: (r) =>
          r.json().model.id === model_id,
        [`POST /v1alpha/models/${model_id}/unpublish task cls response model.description`]: (r) =>
          r.json().model.description === model_description,
        [`POST /v1alpha/models/${model_id}/unpublish task cls response model.model_definition`]: (r) =>
          r.json().model.model_definition === model_def_name,
        [`POST /v1alpha/models/${model_id}/unpublish task cls response model.configuration`]: (r) =>
          r.json().model.configuration !== undefined,
        [`POST /v1alpha/models/${model_id}/unpublish task cls response model.visibility`]: (r) =>
          r.json().model.visibility === "VISIBILITY_PRIVATE",
<<<<<<< HEAD
        [`POST /v1alpha/models/${model_id}/unpublish task cls response model.owner`]: (r) =>
=======
        [`POST /v1alpha/models/${model_id}/unpublish task cls response model.owner_name`]: (r) =>
>>>>>>> 78b1aa38
          isValidOwner(r.json().model.owner_name),
        [`POST /v1alpha/models/${model_id}/unpublish task cls response model.create_time`]: (r) =>
          r.json().model.create_time !== undefined,
        [`POST /v1alpha/models/${model_id}/unpublish task cls response model.update_time`]: (r) =>
          r.json().model.update_time !== undefined,
      });

      check(http.post(`${constant.apiPublicHost}/v1alpha/${constant.namespace}/models/${randomString(10)}/publish`, null, header), {
        [`POST /v1alpha/models/${model_id}/publish task cls response not found status`]: (r) => r.status === 404,
      });

      check(http.post(`${constant.apiPublicHost}/v1alpha/${constant.namespace}/models/${randomString(10)}/unpublish`, null, header), {
        [`POST /v1alpha/models/${model_id}/unpublish task cls response not found status`]: (r) => r.status === 404,
      });

      currentTime = new Date().getTime();
      timeoutTime = new Date().getTime() + 120000;
      while (timeoutTime > currentTime) {
        let res = http.get(`${constant.apiPublicHost}/v1alpha/${constant.namespace}/models/${model_id}/watch`, header)
        if (res.json().state !== "STATE_UNSPECIFIED") {
          break
        }
        sleep(1)
        currentTime = new Date().getTime();
      }

      // clean up
      check(http.request("DELETE", `${constant.apiPublicHost}/v1alpha/${constant.namespace}/models/${model_id}`, null, header), {
        "DELETE clean up response status": (r) =>
          r.status === 204
      });
    });
  }

}<|MERGE_RESOLUTION|>--- conflicted
+++ resolved
@@ -70,11 +70,7 @@
           r.json().model.configuration !== undefined,
         [`POST /v1alpha/models/${model_id}/publish task cls response model.visibility`]: (r) =>
           r.json().model.visibility === "VISIBILITY_PUBLIC",
-<<<<<<< HEAD
-        [`POST /v1alpha/models/${model_id}/publish task cls response model.owner`]: (r) =>
-=======
         [`POST /v1alpha/models/${model_id}/publish task cls response model.owner_name`]: (r) =>
->>>>>>> 78b1aa38
           isValidOwner(r.json().model.owner_name),
         [`POST /v1alpha/models/${model_id}/publish task cls response model.create_time`]: (r) =>
           r.json().model.create_time !== undefined,
@@ -99,11 +95,7 @@
           r.json().model.configuration !== undefined,
         [`POST /v1alpha/models/${model_id}/unpublish task cls response model.visibility`]: (r) =>
           r.json().model.visibility === "VISIBILITY_PRIVATE",
-<<<<<<< HEAD
-        [`POST /v1alpha/models/${model_id}/unpublish task cls response model.owner`]: (r) =>
-=======
         [`POST /v1alpha/models/${model_id}/unpublish task cls response model.owner_name`]: (r) =>
->>>>>>> 78b1aa38
           isValidOwner(r.json().model.owner_name),
         [`POST /v1alpha/models/${model_id}/unpublish task cls response model.create_time`]: (r) =>
           r.json().model.create_time !== undefined,
