import grpc from 'k6/net/grpc';
import {
  check,
  group,
  sleep
} from 'k6';
import http from "k6/http";
import {
  FormData
} from "https://jslib.k6.io/formdata/0.0.2/index.js";
import {
  randomString
} from "https://jslib.k6.io/k6-utils/1.1.0/index.js";
import {
  URL
} from "https://jslib.k6.io/url/1.0.0/index.js";

import {
  genHeader,
  isValidOwner
} from "./helpers.js";

import * as constant from "./const.js"

const client = new grpc.Client();
client.load(['proto/model/model/v1alpha'], 'model_definition.proto');
client.load(['proto/model/model/v1alpha'], 'model.proto');
client.load(['proto/model/model/v1alpha'], 'model_public_service.proto');

const model_def_name = "model-definitions/local"

export function PublishUnPublishUserModel(header) {
  // PublishModel/UnpublishModel check
  group("Model API: PublishModel/UnpublishUserModel", () => {
    client.connect(constant.gRPCPublicHost, {
      plaintext: true
    });

    let fd_cls = new FormData();
    let model_id = randomString(10)
    let model_description = randomString(20)
    fd_cls.append("id", model_id);
    fd_cls.append("description", model_description);
    fd_cls.append("model_definition", model_def_name);
    fd_cls.append("content", http.file(constant.cls_model, "dummy-cls-model.zip"));
    let createClsModelRes = http.request("POST", `${constant.apiPublicHost}/v1alpha/${constant.namespace}/models/multipart`, fd_cls.body(), {
      headers: genHeader(`multipart/form-data; boundary=${fd_cls.boundary}`, header.metadata.Authorization),
    })
    check(createClsModelRes, {
      "POST /v1alpha/users/admin/models/multipart task cls response status": (r) =>
        r.status === 201,
      "POST /v1alpha/users/admin/models/multipart task cls response operation.name": (r) =>
        r.json().operation.name !== undefined,
    });

    // Check model creation finished
    let currentTime = new Date().getTime();
    let timeoutTime = new Date().getTime() + 120000;
    while (timeoutTime > currentTime) {
      let res = client.invoke('model.model.v1alpha.ModelPublicService/GetModelOperation', {
        name: createClsModelRes.json().operation.name
      }, header)
      if (res.message.operation.done === true) {
        break
      }
      sleep(1)
      currentTime = new Date().getTime();
    }

    check(client.invoke('model.model.v1alpha.ModelPublicService/PublishUserModel', {
      name: `${constant.namespace}/models/${model_id}`
    }, header), {
      "PublishModel response status": (r) => r.status === grpc.StatusOK,
      "PublishModel response model.name": (r) => r.message.model.name === `${constant.namespace}/models/${model_id}`,
      "PublishModel response model.uid": (r) => r.message.model.uid !== undefined,
      "PublishModel response model.id": (r) => r.message.model.id === model_id,
      "PublishModel response model.description": (r) => r.message.model.description === model_description,
      "PublishModel response model.model_definition": (r) => r.message.model.modelDefinition === model_def_name,
      "PublishModel response model.configuration": (r) => r.message.model.configuration !== undefined,
      "PublishModel response model.visibility": (r) => r.message.model.visibility === "VISIBILITY_PUBLIC",
<<<<<<< HEAD
      "PublishModel response model.owner": (r) => isValidOwner(r.message.model.ownerName),
=======
      "PublishModel response model.ownerName": (r) => isValidOwner(r.message.model.ownerName),
>>>>>>> 78b1aa38
      "PublishModel response model.create_time": (r) => r.message.model.createTime !== undefined,
      "PublishModel response model.update_time": (r) => r.message.model.updateTime !== undefined,
    });

    check(client.invoke('model.model.v1alpha.ModelPublicService/UnpublishUserModel', {
      name: `${constant.namespace}/models/${model_id}`
    }, header), {
      "UnpublishModel response status": (r) => r.status === grpc.StatusOK,
      "UnpublishModel response model.name": (r) => r.message.model.name === `${constant.namespace}/models/${model_id}`,
      "UnpublishModel response model.uid": (r) => r.message.model.uid !== undefined,
      "UnpublishModel response model.id": (r) => r.message.model.id === model_id,
      "UnpublishModel response model.description": (r) => r.message.model.description === model_description,
      "UnpublishModel response model.model_definition": (r) => r.message.model.modelDefinition === model_def_name,
      "UnpublishModel response model.configuration": (r) => r.message.model.configuration !== undefined,
      "UnpublishModel response model.visibility": (r) => r.message.model.visibility === "VISIBILITY_PRIVATE",
<<<<<<< HEAD
      "UnpublishModel response model.owner": (r) => isValidOwner(r.message.model.ownerName),
=======
      "UnpublishModel response model.ownerName": (r) => isValidOwner(r.message.model.ownerName),
>>>>>>> 78b1aa38
      "UnpublishModel response model.create_time": (r) => r.message.model.createTime !== undefined,
      "UnpublishModel response model.update_time": (r) => r.message.model.updateTime !== undefined,
    });

    check(client.invoke('model.model.v1alpha.ModelPublicService/PublishUserModel', {
      name: "users/admin/models/" + randomString(10)
    }, header), {
      "PublishModel response not found status": (r) => r.status === grpc.StatusNotFound,
    });

    check(client.invoke('model.model.v1alpha.ModelPublicService/UnpublishUserModel', {
      name: "users/admin/models/" + randomString(10)
    }, header), {
      "UnpublishModel response not found status": (r) => r.status === grpc.StatusNotFound,
    });
    currentTime = new Date().getTime();
    timeoutTime = new Date().getTime() + 120000;
    while (timeoutTime > currentTime) {
      let res = client.invoke('model.model.v1alpha.ModelPublicService/WatchUserModel', {
        name: `${constant.namespace}/models/${model_id}`
      }, header)
      if (res.message.state !== "STATE_UNSPECIFIED") {
        break
      }
      sleep(1)
      currentTime = new Date().getTime();
    }
    check(client.invoke('model.model.v1alpha.ModelPublicService/DeleteUserModel', {
      name: `${constant.namespace}/models/${model_id}`
    }, header), {
      'Delete model status is OK': (r) => r && r.status === grpc.StatusOK,
    });
    client.close();
  });
};<|MERGE_RESOLUTION|>--- conflicted
+++ resolved
@@ -78,11 +78,7 @@
       "PublishModel response model.model_definition": (r) => r.message.model.modelDefinition === model_def_name,
       "PublishModel response model.configuration": (r) => r.message.model.configuration !== undefined,
       "PublishModel response model.visibility": (r) => r.message.model.visibility === "VISIBILITY_PUBLIC",
-<<<<<<< HEAD
-      "PublishModel response model.owner": (r) => isValidOwner(r.message.model.ownerName),
-=======
       "PublishModel response model.ownerName": (r) => isValidOwner(r.message.model.ownerName),
->>>>>>> 78b1aa38
       "PublishModel response model.create_time": (r) => r.message.model.createTime !== undefined,
       "PublishModel response model.update_time": (r) => r.message.model.updateTime !== undefined,
     });
@@ -98,11 +94,7 @@
       "UnpublishModel response model.model_definition": (r) => r.message.model.modelDefinition === model_def_name,
       "UnpublishModel response model.configuration": (r) => r.message.model.configuration !== undefined,
       "UnpublishModel response model.visibility": (r) => r.message.model.visibility === "VISIBILITY_PRIVATE",
-<<<<<<< HEAD
-      "UnpublishModel response model.owner": (r) => isValidOwner(r.message.model.ownerName),
-=======
-      "UnpublishModel response model.ownerName": (r) => isValidOwner(r.message.model.ownerName),
->>>>>>> 78b1aa38
+      "UnpublishModel response model.owner": (r) => isValidOwner(r.message.model.user),
       "UnpublishModel response model.create_time": (r) => r.message.model.createTime !== undefined,
       "UnpublishModel response model.update_time": (r) => r.message.model.updateTime !== undefined,
     });
