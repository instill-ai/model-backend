import http from "k6/http";
import {
  check,
  group,
  sleep
} from "k6";
import {
  FormData
} from "https://jslib.k6.io/formdata/0.0.2/index.js";
import {
  randomString
} from "https://jslib.k6.io/k6-utils/1.1.0/index.js";

import {
  genHeader,
  isValidOwner,
} from "./helpers.js";

import * as constant from "./const.js"

const model_def_name = "model-definitions/local"

export function UpdateModel(header) {
  // Model Backend API: Update model
  {
    group("Model Backend API: Update model", function () {
      let fd_cls = new FormData();
      let model_id = randomString(10)
      let model_description = randomString(20)
      fd_cls.append("id", model_id);
      fd_cls.append("description", model_description);
      fd_cls.append("model_definition", model_def_name);
      fd_cls.append("content", http.file(constant.cls_model, "dummy-cls-model.zip"));
      let createClsModelRes = http.request("POST", `${constant.apiPublicHost}/v1alpha/${constant.namespace}/models/multipart`, fd_cls.body(), {
        headers: genHeader(`multipart/form-data; boundary=${fd_cls.boundary}`, header.headers.Authorization),
      })
      check(createClsModelRes, {
        "POST /v1alpha/models/multipart task cls response status": (r) =>
          r.status === 201,
        "POST /v1alpha/models/multipart task cls response operation.name": (r) =>
          r.json().operation.name !== undefined,
      });

      // Check model creation finished
      let currentTime = new Date().getTime();
      let timeoutTime = new Date().getTime() + 120000;
      while (timeoutTime > currentTime) {
        let res = http.get(`${constant.apiPublicHost}/v1alpha/${createClsModelRes.json().operation.name}`, header)
        if (res.json().operation.done === true) {
          break
        }
        sleep(1)
        currentTime = new Date().getTime();
      }

      let new_description = randomString(20)
      let payload = JSON.stringify({
        "description": new_description
      })
      check(http.patch(`${constant.apiPublicHost}/v1alpha/${constant.namespace}/models/${model_id}`, payload, header), {
        [`PATCH /v1alpha/models/${model_id} task cls response status`]: (r) =>
          r.status === 200,
        [`PATCH /v1alpha/models/${model_id} task cls response model.name`]: (r) =>
          r.json().model.name === `${constant.namespace}/models/${model_id}`,
        [`PATCH /v1alpha/models/${model_id} task cls response model.uid`]: (r) =>
          r.json().model.uid !== undefined,
        [`PATCH /v1alpha/models/${model_id} task cls response model.id`]: (r) =>
          r.json().model.id === model_id,
        [`PATCH /v1alpha/models/${model_id} task cls response model.description`]: (r) =>
          r.json().model.description === new_description,
        [`PATCH /v1alpha/models/${model_id} task cls response model.model_definition`]: (r) =>
          r.json().model.model_definition === model_def_name,
        [`PATCH /v1alpha/models/${model_id} task cls response model.task`]: (r) =>
          r.json().model.task === "TASK_CLASSIFICATION",
        [`PATCH /v1alpha/models/${model_id} task cls response model.state`]: (r) =>
          r.json().model.state === "STATE_OFFLINE",
        [`PATCH /v1alpha/models/${model_id} task cls response model.configuration`]: (r) =>
          r.json().model.configuration !== undefined,
        [`PATCH /v1alpha/models/${model_id} task cls response model.visibility`]: (r) =>
          r.json().model.visibility === "VISIBILITY_PRIVATE",
<<<<<<< HEAD
        [`PATCH /v1alpha/models/${model_id} task cls response model.owner`]: (r) =>
=======
        [`PATCH /v1alpha/models/${model_id} task cls response model.owner_name`]: (r) =>
>>>>>>> 78b1aa38
          isValidOwner(r.json().model.owner_name),
        [`PATCH /v1alpha/models/${model_id} task cls response model.create_time`]: (r) =>
          r.json().model.create_time !== undefined,
        [`PATCH /v1alpha/models/${model_id} task cls response model.update_time`]: (r) =>
          r.json().model.update_time !== undefined,
      });

      payload = JSON.stringify({
        "description": ""
      })
      check(http.patch(`${constant.apiPublicHost}/v1alpha/${constant.namespace}/models/${model_id}`, payload, header), {
        [`PATCH /v1alpha/models/${model_id} task cls description empty response status`]: (r) =>
          r.status === 200,
        [`PATCH /v1alpha/models/${model_id} task cls description empty response model.name`]: (r) =>
          r.json().model.name === `${constant.namespace}/models/${model_id}`,
        [`PATCH /v1alpha/models/${model_id} task cls description empty response model.uid`]: (r) =>
          r.json().model.uid !== undefined,
        [`PATCH /v1alpha/models/${model_id} task cls description empty response model.id`]: (r) =>
          r.json().model.id === model_id,
        [`PATCH /v1alpha/models/${model_id} task cls description empty response model.description`]: (r) =>
          r.json().model.description === "",
        [`PATCH /v1alpha/models/${model_id} task cls description empty response model.task`]: (r) =>
          r.json().model.task === "TASK_CLASSIFICATION",
        [`PATCH /v1alpha/models/${model_id} task cls description empty response model.state`]: (r) =>
          r.json().model.state === "STATE_OFFLINE",
        [`PATCH /v1alpha/models/${model_id} task cls description empty response model.model_definition`]: (r) =>
          r.json().model.model_definition === model_def_name,
        [`PATCH /v1alpha/models/${model_id} task cls description empty response model.configuration`]: (r) =>
          r.json().model.configuration !== undefined,
        [`PATCH /v1alpha/models/${model_id} task cls description empty response model.visibility`]: (r) =>
          r.json().model.visibility === "VISIBILITY_PRIVATE",
<<<<<<< HEAD
        [`PATCH /v1alpha/models/${model_id} task cls description empty response model.owner`]: (r) =>
=======
        [`PATCH /v1alpha/models/${model_id} task cls description empty response model.owner_name`]: (r) =>
>>>>>>> 78b1aa38
          isValidOwner(r.json().model.owner_name),
        [`PATCH /v1alpha/models/${model_id} task cls description empty response model.create_time`]: (r) =>
          r.json().model.create_time !== undefined,
        [`PATCH /v1alpha/models/${model_id} task cls description empty response model.update_time`]: (r) =>
          r.json().model.update_time !== undefined,
      });

      currentTime = new Date().getTime();
      timeoutTime = new Date().getTime() + 120000;
      while (timeoutTime > currentTime) {
        let res = http.get(`${constant.apiPublicHost}/v1alpha/${constant.namespace}/models/${model_id}/watch`, header)
        if (res.json().state !== "STATE_UNSPECIFIED") {
          break
        }
        sleep(1)
        currentTime = new Date().getTime();
      }

      // clean up
      check(http.request("DELETE", `${constant.apiPublicHost}/v1alpha/${constant.namespace}/models/${model_id}`, null, header), {
        "DELETE clean up response status": (r) =>
          r.status === 204
      });
    });
  }
}<|MERGE_RESOLUTION|>--- conflicted
+++ resolved
@@ -78,11 +78,7 @@
           r.json().model.configuration !== undefined,
         [`PATCH /v1alpha/models/${model_id} task cls response model.visibility`]: (r) =>
           r.json().model.visibility === "VISIBILITY_PRIVATE",
-<<<<<<< HEAD
-        [`PATCH /v1alpha/models/${model_id} task cls response model.owner`]: (r) =>
-=======
         [`PATCH /v1alpha/models/${model_id} task cls response model.owner_name`]: (r) =>
->>>>>>> 78b1aa38
           isValidOwner(r.json().model.owner_name),
         [`PATCH /v1alpha/models/${model_id} task cls response model.create_time`]: (r) =>
           r.json().model.create_time !== undefined,
@@ -114,11 +110,7 @@
           r.json().model.configuration !== undefined,
         [`PATCH /v1alpha/models/${model_id} task cls description empty response model.visibility`]: (r) =>
           r.json().model.visibility === "VISIBILITY_PRIVATE",
-<<<<<<< HEAD
-        [`PATCH /v1alpha/models/${model_id} task cls description empty response model.owner`]: (r) =>
-=======
         [`PATCH /v1alpha/models/${model_id} task cls description empty response model.owner_name`]: (r) =>
->>>>>>> 78b1aa38
           isValidOwner(r.json().model.owner_name),
         [`PATCH /v1alpha/models/${model_id} task cls description empty response model.create_time`]: (r) =>
           r.json().model.create_time !== undefined,
