--- conflicted
+++ resolved
@@ -104,11 +104,7 @@
 			return err
 		}
 		name := filepath.Join(param.Model.Owner, param.Model.ID)
-<<<<<<< HEAD
-		if err = w.ray.UpdateContainerizedModel(name, param.Model.ID, modelConfig.GPU, true, model_digest); err != nil {
-=======
-		if err = w.ray.UpdateContainerizedModel(name, param.UserID, param.Model.ID, modelConfig.GPU, true); err != nil {
->>>>>>> 0db18805
+		if err = w.ray.UpdateContainerizedModel(name, param.UserID, param.Model.ID, modelConfig.GPU, true, model_digest); err != nil {
 			logger.Error(fmt.Sprintf("containerized ray model deployment failed: %v", err))
 			return err
 		}
@@ -220,15 +216,11 @@
 
 	if modelDef.ID == "container" {
 		name := filepath.Join(param.Model.Owner, param.Model.ID)
-<<<<<<< HEAD
 		model_digest := param.Model.Version.String
 		if model_digest == "" {
 			model_digest = "latest"
 		}
-		if err := w.ray.UpdateContainerizedModel(name, param.Model.ID, false, false, model_digest); err != nil {
-=======
-		if err := w.ray.UpdateContainerizedModel(name, param.UserID, param.Model.ID, false, false); err != nil {
->>>>>>> 0db18805
+		if err := w.ray.UpdateContainerizedModel(name, param.UserID, param.Model.ID, false, false, model_digest); err != nil {
 			logger.Error(fmt.Sprintf("containerized ray model undeployment failed: %v", err))
 		}
 		logger.Info("UnDeployModelActivity completed")
