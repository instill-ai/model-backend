--- conflicted
+++ resolved
@@ -97,16 +97,10 @@
 		return &modelPB.DeployModelAdminResponse{}, err
 	}
 
-<<<<<<< HEAD
-	var userPermalink string
-	if pbModel.GetOwnerName() != "" {
-		userPermalink = pbModel.GetOwnerName()
-=======
 	var userID string
 	var userUID uuid.UUID
 	if pbModel.GetOwnerName() != "" {
 		userID = pbModel.GetOwnerName()
->>>>>>> 78b1aa38
 	} else {
 		return &modelPB.DeployModelAdminResponse{}, fmt.Errorf("model no owner")
 	}
