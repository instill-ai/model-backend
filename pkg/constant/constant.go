package constant

// Constants for resource owner
<<<<<<< HEAD
const DefaultUserID string = "admin"
const InstillUserID string = "instill-ai"
const HeaderUserUIDKey = "Instill-User-Uid"
=======
const CoreDefaultUserID string = "admin"
const CloudDefaultUserID string = "instill-wombat"
const HeaderUserUIDKey = "Instill-User-Uid"

// Ray proto path
const RayProtoPath string = "assets/ray/proto"
>>>>>>> 78b1aa38
<|MERGE_RESOLUTION|>--- conflicted
+++ resolved
@@ -1,15 +1,9 @@
 package constant
 
 // Constants for resource owner
-<<<<<<< HEAD
-const DefaultUserID string = "admin"
-const InstillUserID string = "instill-ai"
-const HeaderUserUIDKey = "Instill-User-Uid"
-=======
 const CoreDefaultUserID string = "admin"
 const CloudDefaultUserID string = "instill-wombat"
 const HeaderUserUIDKey = "Instill-User-Uid"
 
 // Ray proto path
-const RayProtoPath string = "assets/ray/proto"
->>>>>>> 78b1aa38
+const RayProtoPath string = "assets/ray/proto"