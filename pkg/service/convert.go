package service

import (
	"context"
	"database/sql"
	"encoding/json"
	"fmt"
	"time"

	"github.com/gofrs/uuid"
	"google.golang.org/protobuf/encoding/protojson"
	"google.golang.org/protobuf/types/known/structpb"
	"google.golang.org/protobuf/types/known/timestamppb"

	"github.com/instill-ai/model-backend/pkg/datamodel"
	"github.com/instill-ai/model-backend/pkg/logger"

	commonPB "github.com/instill-ai/protogen-go/common/task/v1alpha"
	modelPB "github.com/instill-ai/protogen-go/model/model/v1alpha"
)

func (s *service) PBToDBModel(ctx context.Context, pbModel *modelPB.Model) *datamodel.Model {
	logger, _ := logger.GetZapLogger(ctx)

	return &datamodel.Model{
		BaseDynamic: datamodel.BaseDynamic{
			UID: func() uuid.UUID {
				if pbModel.GetUid() == "" {
					return uuid.UUID{}
				}
				id, err := uuid.FromString(pbModel.GetUid())
				if err != nil {
					logger.Fatal(err.Error())
				}
				return id
			}(),
			CreateTime: func() time.Time {
				if pbModel.GetCreateTime() != nil {
					return pbModel.GetCreateTime().AsTime()
				}
				return time.Time{}
			}(),

			UpdateTime: func() time.Time {
				if pbModel.GetUpdateTime() != nil {
					return pbModel.GetUpdateTime().AsTime()
				}
				return time.Time{}
			}(),
		},
		ID: pbModel.GetId(),
		Description: sql.NullString{
			String: pbModel.GetDescription(),
			Valid:  true,
		},
	}
}

func (s *service) DBToPBModel(ctx context.Context, modelDef *datamodel.ModelDefinition, dbModel *datamodel.Model) (*modelPB.Model, error) {
	logger, _ := logger.GetZapLogger(ctx)

	ownerName, err := s.ConvertOwnerPermalinkToName(dbModel.Owner)
	if err != nil {
		return nil, err
	}
	owner, err := s.FetchOwnerWithPermalink(dbModel.Owner)
	if err != nil {
		return nil, err
	}

	pbModel := modelPB.Model{
		Name:       fmt.Sprintf("%s/models/%s", ownerName, dbModel.ID),
		Uid:        dbModel.BaseDynamic.UID.String(),
		Id:         dbModel.ID,
		CreateTime: timestamppb.New(dbModel.CreateTime),
		UpdateTime: timestamppb.New(dbModel.UpdateTime),
		DeleteTime: func() *timestamppb.Timestamp {
			if dbModel.DeleteTime.Time.IsZero() {
				return nil
			} else {
				return timestamppb.New(dbModel.DeleteTime.Time)
			}
		}(),
		Description:     &dbModel.Description.String,
		ModelDefinition: fmt.Sprintf("model-definitions/%s", modelDef.ID),
		Visibility:      modelPB.Model_Visibility(dbModel.Visibility),
		State:           modelPB.Model_State(dbModel.State),
		Task:            commonPB.Task(dbModel.Task),
		Configuration: func() *structpb.Struct {
			if dbModel.Configuration != nil {
				str := structpb.Struct{}
				// remove credential in ArtiVC model configuration
				if modelDef.ID == "artivc" {
					var modelConfig datamodel.ArtiVCModelConfiguration
					if err := json.Unmarshal([]byte(dbModel.Configuration.String()), &modelConfig); err != nil {
						logger.Fatal(err.Error())
					}
					b, err := json.Marshal(&datamodel.ArtiVCModelConfiguration{
						Url: modelConfig.Url,
						Tag: modelConfig.Tag,
					})
					if err != nil {
						logger.Fatal(err.Error())
					}
					if err := str.UnmarshalJSON(b); err != nil {
						logger.Fatal(err.Error())
					}
				} else {
					err := str.UnmarshalJSON(dbModel.Configuration)
					if err != nil {
						logger.Fatal(err.Error())
					}
				}
				return &str
			}
			return nil
		}(),
		OwnerName: ownerName,
		Owner:     owner,
	}

<<<<<<< HEAD
	pbModel.OwnerName = dbModel.Owner
=======
>>>>>>> 78b1aa38
	return &pbModel, nil
}

func (s *service) DBToPBModels(ctx context.Context, dbModels []*datamodel.Model) ([]*modelPB.Model, error) {

	pbModels := make([]*modelPB.Model, len(dbModels))

	for idx := range dbModels {
		modelDef, err := s.GetRepository().GetModelDefinitionByUID(dbModels[idx].ModelDefinitionUid)
		if err != nil {
			return nil, err
		}

		pbModels[idx], err = s.DBToPBModel(
			ctx,
			modelDef,
			dbModels[idx],
		)
		if err != nil {
			return nil, err
		}
	}

	return pbModels, nil
}

func (s *service) DBToPBModelDefinition(ctx context.Context, dbModelDefinition *datamodel.ModelDefinition) (*modelPB.ModelDefinition, error) {
	logger, _ := logger.GetZapLogger(ctx)

	pbModelDefinition := modelPB.ModelDefinition{
		Name:             fmt.Sprintf("model-definitions/%s", dbModelDefinition.ID),
		Id:               dbModelDefinition.ID,
		Uid:              dbModelDefinition.BaseStatic.UID.String(),
		Title:            dbModelDefinition.Title,
		DocumentationUrl: dbModelDefinition.DocumentationUrl,
		Icon:             dbModelDefinition.Icon,
		CreateTime:       timestamppb.New(dbModelDefinition.CreateTime),
		UpdateTime:       timestamppb.New(dbModelDefinition.UpdateTime),
		ReleaseStage:     modelPB.ReleaseStage(dbModelDefinition.ReleaseStage),
		ModelSpec: func() *structpb.Struct {
			if dbModelDefinition.ModelSpec != nil {
				var specification = &structpb.Struct{}
				if err := protojson.Unmarshal([]byte(dbModelDefinition.ModelSpec.String()), specification); err != nil {
					logger.Fatal(err.Error())
				}
				return specification
			} else {
				return nil
			}
		}(),
	}

	return &pbModelDefinition, nil
}

func (s *service) DBToPBModelDefinitions(ctx context.Context, dbModelDefinitions []*datamodel.ModelDefinition) ([]*modelPB.ModelDefinition, error) {

	var err error
	pbModelDefinitions := make([]*modelPB.ModelDefinition, len(dbModelDefinitions))

	for idx := range dbModelDefinitions {
		pbModelDefinitions[idx], err = s.DBToPBModelDefinition(
			ctx,
			dbModelDefinitions[idx],
		)
		if err != nil {
			return nil, err
		}
	}

	return pbModelDefinitions, nil
}<|MERGE_RESOLUTION|>--- conflicted
+++ resolved
@@ -119,10 +119,7 @@
 		Owner:     owner,
 	}
 
-<<<<<<< HEAD
 	pbModel.OwnerName = dbModel.Owner
-=======
->>>>>>> 78b1aa38
 	return &pbModel, nil
 }
 
